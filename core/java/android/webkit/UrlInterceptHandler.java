/*
 * Copyright (C) 2008 The Android Open Source Project
 *
 * Licensed under the Apache License, Version 2.0 (the "License");
 * you may not use this file except in compliance with the License.
 * You may obtain a copy of the License at
 *
 *      http://www.apache.org/licenses/LICENSE-2.0
 *
 * Unless required by applicable law or agreed to in writing, software
 * distributed under the License is distributed on an "AS IS" BASIS,
 * WITHOUT WARRANTIES OR CONDITIONS OF ANY KIND, either express or implied.
 * See the License for the specific language governing permissions and
 * limitations under the License.
 */

package android.webkit;

import android.webkit.CacheManager.CacheResult;
import android.webkit.PluginData;
import java.util.Map;

/**
 * @deprecated This interface was inteded to be used by Gears. Since Gears was
 * deprecated, so is this class.
 */
@Deprecated
public interface UrlInterceptHandler {

    /**
     * Given an URL, returns the CacheResult which contains the
     * surrogate response for the request, or null if the handler is
     * not interested.
     *
     * @param url URL string.
     * @param headers The headers associated with the request. May be null.
     * @return The CacheResult containing the surrogate response.
<<<<<<< HEAD
     * @deprecated Use PluginData getPluginData(String url,
     * Map<String, String> headers); instead
=======
     *
     * @deprecated Do not use, this interface is deprecated.
>>>>>>> 9db3d07b
     */
    @Deprecated
    public CacheResult service(String url, Map<String, String> headers);

    /**
     * Given an URL, returns the PluginData which contains the
     * surrogate response for the request, or null if the handler is
     * not interested.
     *
     * @param url URL string.
     * @param headers The headers associated with the request. May be null.
     * @return The PluginData containing the surrogate response.
     *
     * @deprecated Do not use, this interface is deprecated.
     */
    @Deprecated
    public PluginData getPluginData(String url, Map<String, String> headers);
}<|MERGE_RESOLUTION|>--- conflicted
+++ resolved
@@ -35,13 +35,8 @@
      * @param url URL string.
      * @param headers The headers associated with the request. May be null.
      * @return The CacheResult containing the surrogate response.
-<<<<<<< HEAD
-     * @deprecated Use PluginData getPluginData(String url,
-     * Map<String, String> headers); instead
-=======
      *
      * @deprecated Do not use, this interface is deprecated.
->>>>>>> 9db3d07b
      */
     @Deprecated
     public CacheResult service(String url, Map<String, String> headers);

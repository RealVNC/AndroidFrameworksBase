/*
 * Copyright (C) 2008 The Android Open Source Project
 *
 * Licensed under the Apache License, Version 2.0 (the "License");
 * you may not use this file except in compliance with the License.
 * You may obtain a copy of the License at
 *
 *      http://www.apache.org/licenses/LICENSE-2.0
 *
 * Unless required by applicable law or agreed to in writing, software
 * distributed under the License is distributed on an "AS IS" BASIS,
 * WITHOUT WARRANTIES OR CONDITIONS OF ANY KIND, either express or implied.
 * See the License for the specific language governing permissions and
 * limitations under the License.
 */

package com.android.server.status;

import android.app.AlertDialog;
import android.bluetooth.BluetoothA2dp;
import android.bluetooth.BluetoothDevice;
import android.bluetooth.BluetoothError;
import android.bluetooth.BluetoothHeadset;
import android.bluetooth.BluetoothIntent;
import android.content.BroadcastReceiver;
import android.content.Context;
import android.content.DialogInterface;
import android.content.Intent;
import android.content.IntentFilter;
import android.content.res.TypedArray;
import android.graphics.PixelFormat;
import android.graphics.drawable.Drawable;
import android.media.AudioManager;
import android.net.NetworkInfo;
import android.net.wifi.WifiManager;
import android.os.Binder;
import android.os.Handler;
import android.os.IBinder;
import android.os.Message;
import android.os.RemoteException;
import android.provider.Settings;
import android.telephony.PhoneStateListener;
import android.telephony.ServiceState;
import android.telephony.SignalStrength;
import android.telephony.TelephonyManager;
import android.text.format.DateFormat;
import android.util.Log;
import android.view.View;
import android.view.ViewGroup;
import android.view.WindowManager;
import android.view.WindowManagerImpl;
import android.widget.ImageView;
import android.widget.LinearLayout;
import android.widget.TextView;

import com.android.internal.R;
import com.android.internal.app.IBatteryStats;
import com.android.internal.location.GpsLocationProvider;
import com.android.internal.telephony.IccCard;
import com.android.internal.telephony.TelephonyIntents;
import com.android.internal.telephony.cdma.EriInfo;
import com.android.internal.telephony.cdma.TtyIntent;
import com.android.server.am.BatteryStatsService;

import java.util.Calendar;
import java.util.TimeZone;

/**
 * This class contains all of the policy about which icons are installed in the status
 * bar at boot time.  In reality, it should go into the android.policy package, but
 * putting it here is the first step from extracting it.
 */
public class StatusBarPolicy {
    private static final String TAG = "StatusBarPolicy";

    private static StatusBarPolicy sInstance;

    // message codes for the handler
    private static final int EVENT_DATA_CONN_STATE_CHANGED = 2;
    private static final int EVENT_DATA_ACTIVITY = 3;
    private static final int EVENT_BATTERY_CLOSE = 4;

    private static final int BATTERY_LEVEL_CLOSE_WARNING = 20;

    private final Context mContext;
    private final StatusBarService mService;
    private final Handler mHandler = new StatusBarHandler();
    private final IBatteryStats mBatteryStats;

    // clock
    private Calendar mCalendar;
    private IBinder mClockIcon;
    private IconData mClockData;

    // battery
    private IBinder mBatteryIcon;
    private IconData mBatteryData;
    private boolean mBatteryFirst = true;
    private int mBatteryPlugged;
    private int mBatteryLevel;
    private AlertDialog mLowBatteryDialog;
    private TextView mBatteryLevelTextView;
    private View mBatteryView;
    private int mBatteryViewSequence;
    private boolean mBatteryShowLowOnEndCall = false;
    private boolean mSentLowBatteryBroadcast = false;
    private static final boolean SHOW_LOW_BATTERY_WARNING = true;

    // phone
    private TelephonyManager mPhone;
    private IBinder mPhoneIcon;
    private IBinder mPhoneEvdoIcon;

    //***** Signal strength icons
    private IconData mPhoneData;
    private IconData mPhoneEvdoData;
    //GSM/UMTS
    private static final int[] sSignalImages = new int[] {
        com.android.internal.R.drawable.stat_sys_signal_0,
        com.android.internal.R.drawable.stat_sys_signal_1,
        com.android.internal.R.drawable.stat_sys_signal_2,
        com.android.internal.R.drawable.stat_sys_signal_3,
        com.android.internal.R.drawable.stat_sys_signal_4
    };
    private static final int[] sSignalImages_r = new int[] {
        com.android.internal.R.drawable.stat_sys_r_signal_0,
        com.android.internal.R.drawable.stat_sys_r_signal_1,
        com.android.internal.R.drawable.stat_sys_r_signal_2,
        com.android.internal.R.drawable.stat_sys_r_signal_3,
        com.android.internal.R.drawable.stat_sys_r_signal_4
    };
    //CDMA
    private static final int[] sSignalImages_cdma = new int[] {
        com.android.internal.R.drawable.stat_sys_signal_cdma_0,
        com.android.internal.R.drawable.stat_sys_signal_cdma_1,
        com.android.internal.R.drawable.stat_sys_signal_cdma_2,
        com.android.internal.R.drawable.stat_sys_signal_cdma_3,
        com.android.internal.R.drawable.stat_sys_signal_cdma_4
    };
    private static final int[] sRoamingIndicatorImages_cdma = new int[] {
        com.android.internal.R.drawable.stat_sys_roaming_cdma_0, //Standard Roaming Indicator
        // 1 is Standard Roaming Indicator OFF
        // TODO T: image never used, remove and put 0 instead?
        com.android.internal.R.drawable.stat_sys_roaming_cdma_0,

        // 2 is Standard Roaming Indicator FLASHING
        // TODO T: image never used, remove and put 0 instead?
        com.android.internal.R.drawable.stat_sys_roaming_cdma_0,

        // 3-12 Standard ERI
        com.android.internal.R.drawable.stat_sys_roaming_cdma_0, //3
        com.android.internal.R.drawable.stat_sys_roaming_cdma_0,
        com.android.internal.R.drawable.stat_sys_roaming_cdma_0,
        com.android.internal.R.drawable.stat_sys_roaming_cdma_0,
        com.android.internal.R.drawable.stat_sys_roaming_cdma_0,
        com.android.internal.R.drawable.stat_sys_roaming_cdma_0,
        com.android.internal.R.drawable.stat_sys_roaming_cdma_0,
        com.android.internal.R.drawable.stat_sys_roaming_cdma_0,
        com.android.internal.R.drawable.stat_sys_roaming_cdma_0,
        com.android.internal.R.drawable.stat_sys_roaming_cdma_0,

        // 13-63 Reserved for Standard ERI
        com.android.internal.R.drawable.stat_sys_roaming_cdma_0, //13
        com.android.internal.R.drawable.stat_sys_roaming_cdma_0,
        com.android.internal.R.drawable.stat_sys_roaming_cdma_0,
        com.android.internal.R.drawable.stat_sys_roaming_cdma_0,
        com.android.internal.R.drawable.stat_sys_roaming_cdma_0,
        com.android.internal.R.drawable.stat_sys_roaming_cdma_0,
        com.android.internal.R.drawable.stat_sys_roaming_cdma_0,
        com.android.internal.R.drawable.stat_sys_roaming_cdma_0,
        com.android.internal.R.drawable.stat_sys_roaming_cdma_0,
        com.android.internal.R.drawable.stat_sys_roaming_cdma_0,
        com.android.internal.R.drawable.stat_sys_roaming_cdma_0,
        com.android.internal.R.drawable.stat_sys_roaming_cdma_0,
        com.android.internal.R.drawable.stat_sys_roaming_cdma_0,
        com.android.internal.R.drawable.stat_sys_roaming_cdma_0,
        com.android.internal.R.drawable.stat_sys_roaming_cdma_0,
        com.android.internal.R.drawable.stat_sys_roaming_cdma_0,
        com.android.internal.R.drawable.stat_sys_roaming_cdma_0,
        com.android.internal.R.drawable.stat_sys_roaming_cdma_0,
        com.android.internal.R.drawable.stat_sys_roaming_cdma_0,
        com.android.internal.R.drawable.stat_sys_roaming_cdma_0,
        com.android.internal.R.drawable.stat_sys_roaming_cdma_0,
        com.android.internal.R.drawable.stat_sys_roaming_cdma_0,
        com.android.internal.R.drawable.stat_sys_roaming_cdma_0,
        com.android.internal.R.drawable.stat_sys_roaming_cdma_0,
        com.android.internal.R.drawable.stat_sys_roaming_cdma_0,
        com.android.internal.R.drawable.stat_sys_roaming_cdma_0,
        com.android.internal.R.drawable.stat_sys_roaming_cdma_0,
        com.android.internal.R.drawable.stat_sys_roaming_cdma_0,
        com.android.internal.R.drawable.stat_sys_roaming_cdma_0,
        com.android.internal.R.drawable.stat_sys_roaming_cdma_0,
        com.android.internal.R.drawable.stat_sys_roaming_cdma_0,
        com.android.internal.R.drawable.stat_sys_roaming_cdma_0,
        com.android.internal.R.drawable.stat_sys_roaming_cdma_0,
        com.android.internal.R.drawable.stat_sys_roaming_cdma_0,
        com.android.internal.R.drawable.stat_sys_roaming_cdma_0,
        com.android.internal.R.drawable.stat_sys_roaming_cdma_0,
        com.android.internal.R.drawable.stat_sys_roaming_cdma_0,
        com.android.internal.R.drawable.stat_sys_roaming_cdma_0,
        com.android.internal.R.drawable.stat_sys_roaming_cdma_0,
        com.android.internal.R.drawable.stat_sys_roaming_cdma_0,
        com.android.internal.R.drawable.stat_sys_roaming_cdma_0,
        com.android.internal.R.drawable.stat_sys_roaming_cdma_0,
        com.android.internal.R.drawable.stat_sys_roaming_cdma_0,
        com.android.internal.R.drawable.stat_sys_roaming_cdma_0,
        com.android.internal.R.drawable.stat_sys_roaming_cdma_0,
        com.android.internal.R.drawable.stat_sys_roaming_cdma_0,
        com.android.internal.R.drawable.stat_sys_roaming_cdma_0,
        com.android.internal.R.drawable.stat_sys_roaming_cdma_0,
        com.android.internal.R.drawable.stat_sys_roaming_cdma_0,
        com.android.internal.R.drawable.stat_sys_roaming_cdma_0,
        com.android.internal.R.drawable.stat_sys_roaming_cdma_0,

        // 64-127 Reserved for Non Standard (Operator Specific) ERI
        com.android.internal.R.drawable.stat_sys_roaming_cdma_0, //64
        com.android.internal.R.drawable.stat_sys_roaming_cdma_0,
        com.android.internal.R.drawable.stat_sys_roaming_cdma_0,
        com.android.internal.R.drawable.stat_sys_roaming_cdma_0,
        com.android.internal.R.drawable.stat_sys_roaming_cdma_0,
        com.android.internal.R.drawable.stat_sys_roaming_cdma_0,
        com.android.internal.R.drawable.stat_sys_roaming_cdma_0,
        com.android.internal.R.drawable.stat_sys_roaming_cdma_0,
        com.android.internal.R.drawable.stat_sys_roaming_cdma_0,
        com.android.internal.R.drawable.stat_sys_roaming_cdma_0,
        com.android.internal.R.drawable.stat_sys_roaming_cdma_0,
        com.android.internal.R.drawable.stat_sys_roaming_cdma_0,
        com.android.internal.R.drawable.stat_sys_roaming_cdma_0,
        com.android.internal.R.drawable.stat_sys_roaming_cdma_0,
        com.android.internal.R.drawable.stat_sys_roaming_cdma_0,
        com.android.internal.R.drawable.stat_sys_roaming_cdma_0,
        com.android.internal.R.drawable.stat_sys_roaming_cdma_0,
        com.android.internal.R.drawable.stat_sys_roaming_cdma_0,
        com.android.internal.R.drawable.stat_sys_roaming_cdma_0,
        com.android.internal.R.drawable.stat_sys_roaming_cdma_0 //83

        // 128-255 Reserved
    };
    // EVDO
    private static final int[] sSignalImages_evdo = new int[] {
        com.android.internal.R.drawable.stat_sys_signal_evdo_0,
        com.android.internal.R.drawable.stat_sys_signal_evdo_1,
        com.android.internal.R.drawable.stat_sys_signal_evdo_2,
        com.android.internal.R.drawable.stat_sys_signal_evdo_3,
        com.android.internal.R.drawable.stat_sys_signal_evdo_4
    };

    //***** Data connection icons
    private int[] mDataIconList = sDataNetType_g;
    //GSM/UMTS
    private static final int[] sDataNetType_g = new int[] {
            com.android.internal.R.drawable.stat_sys_data_connected_g,
            com.android.internal.R.drawable.stat_sys_data_in_g,
            com.android.internal.R.drawable.stat_sys_data_out_g,
            com.android.internal.R.drawable.stat_sys_data_inandout_g,
        };
    private static final int[] sDataNetType_3g = new int[] {
            com.android.internal.R.drawable.stat_sys_data_connected_3g,
            com.android.internal.R.drawable.stat_sys_data_in_3g,
            com.android.internal.R.drawable.stat_sys_data_out_3g,
            com.android.internal.R.drawable.stat_sys_data_inandout_3g,
        };
    private static final int[] sDataNetType_e = new int[] {
            com.android.internal.R.drawable.stat_sys_data_connected_e,
            com.android.internal.R.drawable.stat_sys_data_in_e,
            com.android.internal.R.drawable.stat_sys_data_out_e,
            com.android.internal.R.drawable.stat_sys_data_inandout_e,
        };
    //CDMA
    private static final int[] sDataNetType_evdo = new int[] {
        com.android.internal.R.drawable.stat_sys_data_connected_evdo,
        com.android.internal.R.drawable.stat_sys_data_in_evdo,
        com.android.internal.R.drawable.stat_sys_data_out_evdo,
        com.android.internal.R.drawable.stat_sys_data_inandout_evdo,
        com.android.internal.R.drawable.stat_sys_data_dormant_evdo,
    };
    private static final int[] sDataNetType_1xrtt = new int[] {
        com.android.internal.R.drawable.stat_sys_data_connected_1xrtt,
        com.android.internal.R.drawable.stat_sys_data_in_1xrtt,
        com.android.internal.R.drawable.stat_sys_data_out_1xrtt,
        com.android.internal.R.drawable.stat_sys_data_inandout_1xrtt,
        com.android.internal.R.drawable.stat_sys_data_dormant_1xrtt,
    };

    // Assume it's all good unless we hear otherwise.  We don't always seem
    // to get broadcasts that it *is* there.
    IccCard.State mSimState = IccCard.State.READY;
    int mPhoneState = TelephonyManager.CALL_STATE_IDLE;
    int mDataState = TelephonyManager.DATA_DISCONNECTED;
    int mDataActivity = TelephonyManager.DATA_ACTIVITY_NONE;
    ServiceState mServiceState;
    SignalStrength mSignalStrength;

    // data connection
    private IBinder mDataIcon;
    private IconData mDataData;
    private boolean mDataIconVisible;

    // ringer volume
    private IBinder mVolumeIcon;
    private IconData mVolumeData;
    private boolean mVolumeVisible;

    // bluetooth device status
    private IBinder mBluetoothIcon;
    private IconData mBluetoothData;
    private int mBluetoothHeadsetState;
    private int mBluetoothA2dpState;
    private boolean mBluetoothEnabled;

    // wifi
    private static final int[] sWifiSignalImages = new int[] {
            com.android.internal.R.drawable.stat_sys_wifi_signal_1,
            com.android.internal.R.drawable.stat_sys_wifi_signal_2,
            com.android.internal.R.drawable.stat_sys_wifi_signal_3,
            com.android.internal.R.drawable.stat_sys_wifi_signal_4,
        };
    private static final int sWifiTemporarilyNotConnectedImage =
            com.android.internal.R.drawable.stat_sys_wifi_signal_0;

    private int mLastWifiSignalLevel = -1;
    private boolean mIsWifiConnected = false;
    private IBinder mWifiIcon;
    private IconData mWifiData;

    // gps
    private IBinder mGpsIcon;
    private IconData mGpsEnabledIconData;
    private IconData mGpsFixIconData;

    // alarm clock
    // Icon lit when clock is set
    private IBinder mAlarmClockIcon;
    private IconData mAlarmClockIconData;

    // sync state
    // If sync is active the SyncActive icon is displayed. If sync is not active but
    // sync is failing the SyncFailing icon is displayed. Otherwise neither are displayed.
    private IBinder mSyncActiveIcon;
    private IBinder mSyncFailingIcon;

    // TTY mode
    // Icon lit when TTY mode is enabled
    private IBinder mTTYModeIcon;
    private IconData mTTYModeEnableIconData;

    // Cdma Roaming Indicator, ERI
    private IBinder mCdmaRoamingIndicatorIcon;
    private IconData mCdmaRoamingIndicatorIconData;

    private BroadcastReceiver mIntentReceiver = new BroadcastReceiver() {
        @Override
        public void onReceive(Context context, Intent intent) {
            String action = intent.getAction();
            if (action.equals(Intent.ACTION_TIME_TICK)) {
                updateClock();
            }
            else if (action.equals(Intent.ACTION_TIME_CHANGED)) {
                updateClock();
            }
            else if (action.equals(Intent.ACTION_CONFIGURATION_CHANGED)) {
                updateClock();
            }
            else if (action.equals(Intent.ACTION_TIMEZONE_CHANGED)) {
                String tz = intent.getStringExtra("time-zone");
                mCalendar = Calendar.getInstance(TimeZone.getTimeZone(tz));
                updateClock();
            }
            else if (action.equals(Intent.ACTION_ALARM_CHANGED)) {
                updateAlarm(intent);
            }
            else if (action.equals(Intent.ACTION_SYNC_STATE_CHANGED)) {
                updateSyncState(intent);
            }
            else if (action.equals(Intent.ACTION_BATTERY_CHANGED)) {
                updateBattery(intent);
            }
            else if (action.equals(Intent.ACTION_BATTERY_LOW)) {
                onBatteryLow(intent);
            }
            else if (action.equals(BluetoothIntent.BLUETOOTH_STATE_CHANGED_ACTION) ||
                    action.equals(BluetoothIntent.HEADSET_STATE_CHANGED_ACTION) ||
                    action.equals(BluetoothA2dp.SINK_STATE_CHANGED_ACTION)) {
                updateBluetooth(intent);
            }
            else if (action.equals(WifiManager.NETWORK_STATE_CHANGED_ACTION) ||
                    action.equals(WifiManager.WIFI_STATE_CHANGED_ACTION) ||
                    action.equals(WifiManager.RSSI_CHANGED_ACTION)) {
                updateWifi(intent);
            }
            else if (action.equals(GpsLocationProvider.GPS_ENABLED_CHANGE_ACTION) ||
                    action.equals(GpsLocationProvider.GPS_FIX_CHANGE_ACTION)) {
                updateGps(intent);
            }
            else if (action.equals(AudioManager.RINGER_MODE_CHANGED_ACTION) ||
                    action.equals(AudioManager.VIBRATE_SETTING_CHANGED_ACTION)) {
                updateVolume();
            }
            else if (action.equals(TelephonyIntents.ACTION_SIM_STATE_CHANGED)) {
                updateSimState(intent);
            }
            else if (action.equals(TtyIntent.TTY_ENABLED_CHANGE_ACTION)) {
                updateTTY(intent);
            }
        }
    };

    private StatusBarPolicy(Context context, StatusBarService service) {
        mContext = context;
        mService = service;
        mSignalStrength = new SignalStrength();
        mBatteryStats = BatteryStatsService.getService();

        // clock
        mCalendar = Calendar.getInstance(TimeZone.getDefault());
        mClockData = IconData.makeText("clock", "");
        mClockIcon = service.addIcon(mClockData, null);
        updateClock();

        // battery
        mBatteryData = IconData.makeIcon("battery",
                null, com.android.internal.R.drawable.stat_sys_battery_unknown, 0, 0);
        mBatteryIcon = service.addIcon(mBatteryData, null);

        // phone_signal
        mPhone = (TelephonyManager)context.getSystemService(Context.TELEPHONY_SERVICE);
        mPhoneData = IconData.makeIcon("phone_signal",
                null, com.android.internal.R.drawable.stat_sys_signal_null, 0, 0);
        mPhoneIcon = service.addIcon(mPhoneData, null);

        // phone_evdo_signal
        mPhoneEvdoData = IconData.makeIcon("phone_evdo_signal",
                null, com.android.internal.R.drawable.stat_sys_signal_evdo_0, 0, 0);
        mPhoneEvdoIcon = service.addIcon(mPhoneEvdoData, null);
        service.setIconVisibility(mPhoneEvdoIcon, false);

        // register for phone state notifications.
        ((TelephonyManager)mContext.getSystemService(Context.TELEPHONY_SERVICE))
                .listen(mPhoneStateListener,
                          PhoneStateListener.LISTEN_SERVICE_STATE
                        | PhoneStateListener.LISTEN_SIGNAL_STRENGTHS
                        | PhoneStateListener.LISTEN_CALL_STATE
                        | PhoneStateListener.LISTEN_DATA_CONNECTION_STATE
                        | PhoneStateListener.LISTEN_DATA_ACTIVITY);

        // data_connection
        mDataData = IconData.makeIcon("data_connection",
                null, com.android.internal.R.drawable.stat_sys_data_connected_g, 0, 0);
        mDataIcon = service.addIcon(mDataData, null);
        service.setIconVisibility(mDataIcon, false);

        // wifi
        mWifiData = IconData.makeIcon("wifi", null, sWifiSignalImages[0], 0, 0);
        mWifiIcon = service.addIcon(mWifiData, null);
        service.setIconVisibility(mWifiIcon, false);
        // wifi will get updated by the sticky intents

        // TTY status
        mTTYModeEnableIconData = IconData.makeIcon("tty",
                null, com.android.internal.R.drawable.stat_sys_tty_mode, 0, 0);
        mTTYModeIcon = service.addIcon(mTTYModeEnableIconData, null);
        service.setIconVisibility(mTTYModeIcon, false);

        // Cdma Roaming Indicator, ERI
        mCdmaRoamingIndicatorIconData = IconData.makeIcon("cdma_eri",
                null, com.android.internal.R.drawable.stat_sys_roaming_cdma_0, 0, 0);
        mCdmaRoamingIndicatorIcon = service.addIcon(mCdmaRoamingIndicatorIconData, null);
        service.setIconVisibility(mCdmaRoamingIndicatorIcon, false);

        // bluetooth status
        mBluetoothData = IconData.makeIcon("bluetooth",
                null, com.android.internal.R.drawable.stat_sys_data_bluetooth, 0, 0);
        mBluetoothIcon = service.addIcon(mBluetoothData, null);
        BluetoothDevice bluetooth =
                (BluetoothDevice) mContext.getSystemService(Context.BLUETOOTH_SERVICE);
        if (bluetooth != null) {
            mBluetoothEnabled = bluetooth.isEnabled();
        } else {
            mBluetoothEnabled = false;
        }
        mBluetoothA2dpState = BluetoothA2dp.STATE_DISCONNECTED;
        mBluetoothHeadsetState = BluetoothHeadset.STATE_DISCONNECTED;
        mService.setIconVisibility(mBluetoothIcon, mBluetoothEnabled);

        // Gps status
        mGpsEnabledIconData = IconData.makeIcon("gps",
                null, com.android.internal.R.drawable.stat_sys_gps_acquiring_anim, 0, 0);
        mGpsFixIconData = IconData.makeIcon("gps",
                null, com.android.internal.R.drawable.stat_sys_gps_on, 0, 0);
        mGpsIcon = service.addIcon(mGpsEnabledIconData, null);
        service.setIconVisibility(mGpsIcon, false);           

        // Alarm clock
        mAlarmClockIconData = IconData.makeIcon(
                "alarm_clock",
                null, com.android.internal.R.drawable.stat_notify_alarm, 0, 0);
        mAlarmClockIcon = service.addIcon(mAlarmClockIconData, null);
        service.setIconVisibility(mAlarmClockIcon, false);

        // Sync state
        mSyncActiveIcon = service.addIcon(IconData.makeIcon("sync_active",
                null, R.drawable.stat_notify_sync_anim0, 0, 0), null);
        mSyncFailingIcon = service.addIcon(IconData.makeIcon("sync_failing",
                null, R.drawable.stat_notify_sync_error, 0, 0), null);
        service.setIconVisibility(mSyncActiveIcon, false);
        service.setIconVisibility(mSyncFailingIcon, false);

        // volume
        mVolumeData = IconData.makeIcon("volume",
                null, com.android.internal.R.drawable.stat_sys_ringer_silent, 0, 0);
        mVolumeIcon = service.addIcon(mVolumeData, null);
        service.setIconVisibility(mVolumeIcon, false);
        updateVolume();
        
        IntentFilter filter = new IntentFilter();

        // Register for Intent broadcasts for...
        filter.addAction(Intent.ACTION_TIME_TICK);
        filter.addAction(Intent.ACTION_TIME_CHANGED);
        filter.addAction(Intent.ACTION_CONFIGURATION_CHANGED);
        filter.addAction(Intent.ACTION_BATTERY_CHANGED);
        filter.addAction(Intent.ACTION_BATTERY_LOW);
        filter.addAction(Intent.ACTION_TIMEZONE_CHANGED);
        filter.addAction(Intent.ACTION_ALARM_CHANGED);
        filter.addAction(Intent.ACTION_SYNC_STATE_CHANGED);
        filter.addAction(AudioManager.RINGER_MODE_CHANGED_ACTION);
        filter.addAction(AudioManager.VIBRATE_SETTING_CHANGED_ACTION);
        filter.addAction(BluetoothIntent.BLUETOOTH_STATE_CHANGED_ACTION);
        filter.addAction(BluetoothIntent.HEADSET_STATE_CHANGED_ACTION);
        filter.addAction(BluetoothA2dp.SINK_STATE_CHANGED_ACTION);
        filter.addAction(WifiManager.WIFI_STATE_CHANGED_ACTION);
        filter.addAction(WifiManager.SUPPLICANT_CONNECTION_CHANGE_ACTION);
        filter.addAction(WifiManager.NETWORK_STATE_CHANGED_ACTION);
        filter.addAction(WifiManager.RSSI_CHANGED_ACTION);
        filter.addAction(GpsLocationProvider.GPS_ENABLED_CHANGE_ACTION);
        filter.addAction(GpsLocationProvider.GPS_FIX_CHANGE_ACTION);
        filter.addAction(TelephonyIntents.ACTION_SIM_STATE_CHANGED);
        filter.addAction(TtyIntent.TTY_ENABLED_CHANGE_ACTION);
        mContext.registerReceiver(mIntentReceiver, filter, null, mHandler);
    }

    public static void installIcons(Context context, StatusBarService service) {
        sInstance = new StatusBarPolicy(context, service);
    }

    private final void updateClock() {
        mCalendar.setTimeInMillis(System.currentTimeMillis());
        mClockData.text = DateFormat.getTimeFormat(mContext)
                .format(mCalendar.getTime());
        mService.updateIcon(mClockIcon, mClockData, null);
    }

    private final void updateAlarm(Intent intent) {
        boolean alarmSet = intent.getBooleanExtra("alarmSet", false);
        mService.setIconVisibility(mAlarmClockIcon, alarmSet);
    }

    private final void updateSyncState(Intent intent) {
        boolean isActive = intent.getBooleanExtra("active", false);
        boolean isFailing = intent.getBooleanExtra("failing", false);
        mService.setIconVisibility(mSyncActiveIcon, isActive);
        // Don't display sync failing icon: BUG 1297963 Set sync error timeout to "never"
        //mService.setIconVisibility(mSyncFailingIcon, isFailing && !isActive);
    }

    private final void updateBattery(Intent intent) {
        mBatteryData.iconId = intent.getIntExtra("icon-small", 0);
        mBatteryData.iconLevel = intent.getIntExtra("level", 0);
        mService.updateIcon(mBatteryIcon, mBatteryData, null);

        int plugged = intent.getIntExtra("plugged", 0);
        int level = intent.getIntExtra("level", -1);
        if (false) {
            Log.d(TAG, "updateBattery level=" + level
                    + " plugged=" + plugged
                    + " mBatteryPlugged=" + mBatteryPlugged
                    + " mBatteryLevel=" + mBatteryLevel
                    + " mBatteryFirst=" + mBatteryFirst);
        }

<<<<<<< HEAD
        boolean oldPlugged = mBatteryPlugged;
=======
        int oldPlugged = mBatteryPlugged;
        int oldThreshold = mBatteryThreshold;
        pickNextBatteryLevel(level);
>>>>>>> 1dac277f

        mBatteryPlugged = plugged;
        mBatteryLevel = level;

        if (mBatteryFirst) {
            mBatteryFirst = false;
        }
        /*
         * No longer showing the battery view because it draws attention away
         * from the USB storage notification. We could still show it when
         * connected to a brick, but that could lead to the user into thinking
         * the device does not charge when plugged into USB (since he/she would
         * not see the same battery screen on USB as he sees on brick).
         */
        /* else {
            if (plugged && !oldPlugged) {
                showBatteryView();
            }
        }
        */
        if (false) {
            Log.d(TAG, "plugged=" + plugged + " oldPlugged=" + oldPlugged + " level=" + level);
        }
<<<<<<< HEAD
=======
        if (plugged == 0
                && ((oldPlugged != 0 && level < mBatteryThresholds[BATTERY_THRESHOLD_WARNING])
                    || (mBatteryThreshold > oldThreshold
                        && mBatteryThreshold > BATTERY_THRESHOLD_WARNING))) {
            // Broadcast the low battery warning
            mSentLowBatteryBroadcast = true;
            mContext.sendBroadcast(new Intent(Intent.ACTION_BATTERY_LOW));

            if (SHOW_LOW_BATTERY_WARNING) {
                if (false) {
                    Log.d(TAG, "mPhoneState=" + mPhoneState
                            + " mLowBatteryDialog=" + mLowBatteryDialog
                            + " mBatteryShowLowOnEndCall=" + mBatteryShowLowOnEndCall);
                }
>>>>>>> 1dac277f

        if (mLowBatteryDialog != null
            && mBatteryLevel >= BATTERY_LEVEL_CLOSE_WARNING
            && SHOW_LOW_BATTERY_WARNING) {
            mLowBatteryDialog.dismiss();
            mBatteryShowLowOnEndCall = false;
        }
    }

    private void onBatteryLow(Intent intent) {
        if (SHOW_LOW_BATTERY_WARNING) {
            if (false) {
                Log.d(TAG, "mPhoneState=" + mPhoneState
                      + " mLowBatteryDialog=" + mLowBatteryDialog
                      + " mBatteryShowLowOnEndCall=" + mBatteryShowLowOnEndCall);
            }
<<<<<<< HEAD

            if (mPhoneState == TelephonyManager.CALL_STATE_IDLE) {
                showLowBatteryWarning();
            } else {
                mBatteryShowLowOnEndCall = true;
=======
        } else if (mBatteryThreshold < BATTERY_THRESHOLD_WARNING) {
            if (mSentLowBatteryBroadcast == true) {
                mSentLowBatteryBroadcast = false;
                mContext.sendBroadcast(new Intent(Intent.ACTION_BATTERY_OKAY));
            }
            if (SHOW_LOW_BATTERY_WARNING) {
                if (mLowBatteryDialog != null) {
                    mLowBatteryDialog.dismiss();
                    mBatteryShowLowOnEndCall = false;
                }
>>>>>>> 1dac277f
            }
        }
    }

    private void showBatteryView() {    
        closeLastBatteryView();
        if (mLowBatteryDialog != null) {
            mLowBatteryDialog.dismiss();
        }

        int level = mBatteryLevel;

        View v = View.inflate(mContext, com.android.internal.R.layout.battery_status, null);
        mBatteryView = v;
        int pixelFormat = PixelFormat.TRANSLUCENT;
        Drawable bg = v.getBackground();
        if (bg != null) {
            pixelFormat = bg.getOpacity();
        }

        WindowManager.LayoutParams lp = new WindowManager.LayoutParams(
                ViewGroup.LayoutParams.WRAP_CONTENT,
                ViewGroup.LayoutParams.WRAP_CONTENT,
                WindowManager.LayoutParams.TYPE_TOAST,
                WindowManager.LayoutParams.FLAG_NOT_FOCUSABLE
                    | WindowManager.LayoutParams.FLAG_NOT_TOUCHABLE
                    | WindowManager.LayoutParams.FLAG_BLUR_BEHIND
                    | WindowManager.LayoutParams.FLAG_DIM_BEHIND,
                pixelFormat);

        // Get the dim amount from the theme
        TypedArray a = mContext.obtainStyledAttributes(
                com.android.internal.R.styleable.Theme);
        lp.dimAmount = a.getFloat(android.R.styleable.Theme_backgroundDimAmount, 0.5f);
        a.recycle();

        lp.setTitle("Battery");

        TextView levelTextView = (TextView)v.findViewById(com.android.internal.R.id.level_percent);
        levelTextView.setText(mContext.getString(
                    com.android.internal.R.string.battery_status_text_percent_format, level));

        setBatteryLevel(v, com.android.internal.R.id.spacer, 100-level, 0, 0);
        setBatteryLevel(v, com.android.internal.R.id.level, level,
                com.android.internal.R.drawable.battery_charge_fill, level);

        WindowManagerImpl.getDefault().addView(v, lp);

        scheduleCloseBatteryView();
    }

    private void setBatteryLevel(View parent, int id, int height, int background, int level) {
        ImageView v = (ImageView)parent.findViewById(id);
        LinearLayout.LayoutParams lp = (LinearLayout.LayoutParams)v.getLayoutParams();
        lp.weight = height;
        if (background != 0) {
            v.setBackgroundResource(background);
            Drawable bkg = v.getBackground();
            bkg.setLevel(level);
        }
    }

    private void showLowBatteryWarning() {
        closeLastBatteryView();

        /* Show exact battery level.
         * Add 1 because the text says "less than X%".
         */
        CharSequence levelText = mContext.getString(
                    com.android.internal.R.string.battery_low_percent_format, mBatteryLevel + 1);

        if (mBatteryLevelTextView != null) {
            mBatteryLevelTextView.setText(levelText);
        } else {
            View v = View.inflate(mContext, com.android.internal.R.layout.battery_low, null);
            mBatteryLevelTextView=(TextView)v.findViewById(com.android.internal.R.id.level_percent);

            mBatteryLevelTextView.setText(levelText);

            AlertDialog.Builder b = new AlertDialog.Builder(mContext);
                b.setCancelable(true);
                b.setTitle(com.android.internal.R.string.battery_low_title);
                b.setView(v);
                b.setIcon(android.R.drawable.ic_dialog_alert);
                b.setPositiveButton(android.R.string.ok, null);
                
                final Intent intent = new Intent(Intent.ACTION_POWER_USAGE_SUMMARY);
                intent.setFlags(Intent.FLAG_ACTIVITY_NEW_TASK
                        | Intent.FLAG_ACTIVITY_MULTIPLE_TASK
                        | Intent.FLAG_ACTIVITY_EXCLUDE_FROM_RECENTS
                        | Intent.FLAG_ACTIVITY_NO_HISTORY);
                if (intent.resolveActivity(mContext.getPackageManager()) != null) {
                    b.setNegativeButton(com.android.internal.R.string.battery_low_why,
                            new DialogInterface.OnClickListener() {
                        public void onClick(DialogInterface dialog, int which) {
                            mContext.startActivity(intent);
                            if (mLowBatteryDialog != null) {
                                mLowBatteryDialog.dismiss();
                            }
                        }
                    });
                }

            AlertDialog d = b.create();
            d.setOnDismissListener(mLowBatteryListener);
            d.getWindow().setType(WindowManager.LayoutParams.TYPE_SYSTEM_ALERT);
            d.show();
            mLowBatteryDialog = d;
        }
    }

    private final void updateCallState(int state) {
        mPhoneState = state;
        if (false) {
            Log.d(TAG, "mPhoneState=" + mPhoneState
                    + " mLowBatteryDialog=" + mLowBatteryDialog
                    + " mBatteryShowLowOnEndCall=" + mBatteryShowLowOnEndCall);
        }
        if (mPhoneState == TelephonyManager.CALL_STATE_IDLE) {
            if (mBatteryShowLowOnEndCall) {
                if (mBatteryPlugged == 0) {
                    showLowBatteryWarning();
                }
                mBatteryShowLowOnEndCall = false;
            }
        } else {
            if (mLowBatteryDialog != null) {
                mLowBatteryDialog.dismiss();
                mBatteryShowLowOnEndCall = true;
            }
        }
    }

    private DialogInterface.OnDismissListener mLowBatteryListener
            = new DialogInterface.OnDismissListener() {
        public void onDismiss(DialogInterface dialog) {
            mLowBatteryDialog = null;
            mBatteryLevelTextView = null;
        }
    };

    private void scheduleCloseBatteryView() {
        Message m = mHandler.obtainMessage(EVENT_BATTERY_CLOSE);
        m.arg1 = (++mBatteryViewSequence);
        mHandler.sendMessageDelayed(m, 3000);
    }

    private void closeLastBatteryView() {
        if (mBatteryView != null) {
            //mBatteryView.debug();
            WindowManagerImpl.getDefault().removeView(mBatteryView);
            mBatteryView = null;
        }
    }

    private PhoneStateListener mPhoneStateListener = new PhoneStateListener() {
        @Override
        public void onSignalStrengthsChanged(SignalStrength signalStrength) {
            mSignalStrength = signalStrength;
            updateSignalStrength();
        }

        @Override
        public void onServiceStateChanged(ServiceState state) {
            mServiceState = state;
            updateSignalStrength();
            updateCdmaRoamingIcon();
            updateDataIcon();
        }

        @Override
        public void onCallStateChanged(int state, String incomingNumber) {
            updateCallState(state);
        }

        @Override
        public void onDataConnectionStateChanged(int state) {
            mDataState = state;
            updateDataNetType();
            updateDataIcon();
        }

        @Override
        public void onDataActivity(int direction) {
            mDataActivity = direction;
            updateDataIcon();
        }
    };

    private final void updateSimState(Intent intent) {
        String stateExtra = intent.getStringExtra(IccCard.INTENT_KEY_ICC_STATE);
        if (IccCard.INTENT_VALUE_ICC_ABSENT.equals(stateExtra)) {
            mSimState = IccCard.State.ABSENT;
        }
        else if (IccCard.INTENT_VALUE_ICC_READY.equals(stateExtra)) {
            mSimState = IccCard.State.READY;
        }
        else if (IccCard.INTENT_VALUE_ICC_LOCKED.equals(stateExtra)) {
            final String lockedReason = intent.getStringExtra(IccCard.INTENT_KEY_LOCKED_REASON);
            if (IccCard.INTENT_VALUE_LOCKED_ON_PIN.equals(lockedReason)) {
                mSimState = IccCard.State.PIN_REQUIRED;
            } 
            else if (IccCard.INTENT_VALUE_LOCKED_ON_PUK.equals(lockedReason)) {
                mSimState = IccCard.State.PUK_REQUIRED;
            }
            else {
                mSimState = IccCard.State.NETWORK_LOCKED;
            }
        } else {
            mSimState = IccCard.State.UNKNOWN;
        }
        updateDataIcon();
    }

    private boolean isCdma() {
        return ((mPhone != null) && (mPhone.getPhoneType() == TelephonyManager.PHONE_TYPE_CDMA));
    }

    private boolean hasService() {
        if (mServiceState != null) {
            switch (mServiceState.getState()) {
                case ServiceState.STATE_OUT_OF_SERVICE:
                case ServiceState.STATE_POWER_OFF:
                    return false;
                default:
                    return true;
            }
        } else {
            return false;
        }
    }

    private final void updateSignalStrength() {
        int iconLevel = -1;
        int evdoIconLevel = -1;
        int[] iconList;
        int[] evdoIconList;

        if (!hasService()) {
            //Log.d(TAG, "updateSignalStrength: no service");
            if (Settings.System.getInt(mContext.getContentResolver(),
                    Settings.System.AIRPLANE_MODE_ON, 0) == 1) {
                mPhoneData.iconId = com.android.internal.R.drawable.stat_sys_signal_flightmode;
            } else {
                mPhoneData.iconId = com.android.internal.R.drawable.stat_sys_signal_null;
            }
            mService.updateIcon(mPhoneIcon, mPhoneData, null);
            mService.setIconVisibility(mPhoneEvdoIcon,false);
            return;
        }

        if (!isCdma()) {
            int asu = mSignalStrength.getGsmSignalStrength();

            // ASU ranges from 0 to 31 - TS 27.007 Sec 8.5
            // asu = 0 (-113dB or less) is very weak
            // signal, its better to show 0 bars to the user in such cases.
            // asu = 99 is a special case, where the signal strength is unknown.
            if (asu <= 0 || asu == 99) iconLevel = 0;
            else if (asu >= 16) iconLevel = 4;
            else if (asu >= 8)  iconLevel = 3;
            else if (asu >= 4)  iconLevel = 2;
            else iconLevel = 1;

            if (mPhone.isNetworkRoaming()) {
                iconList = sSignalImages_r;
            } else {
                iconList = sSignalImages;
            }
        } else {
            iconList = this.sSignalImages_cdma;

            int cdmaDbm = mSignalStrength.getCdmaDbm();
            int cdmaEcio = mSignalStrength.getCdmaEcio();
            int levelDbm = 0;
            int levelEcio = 0;

            if (cdmaDbm >= -75) levelDbm = 4;
            else if (cdmaDbm >= -85) levelDbm = 3;
            else if (cdmaDbm >= -95) levelDbm = 2;
            else if (cdmaDbm >= -100) levelDbm = 1;
            else levelDbm = 0;

            // Ec/Io are in dB*10
            if (cdmaEcio >= -90) levelEcio = 4;
            else if (cdmaEcio >= -110) levelEcio = 3;
            else if (cdmaEcio >= -130) levelEcio = 2;
            else if (cdmaEcio >= -150) levelEcio = 1;
            else levelEcio = 0;

            iconLevel = (levelDbm < levelEcio) ? levelDbm : levelEcio;
        }

        if ((mServiceState.getRadioTechnology() == ServiceState.RADIO_TECHNOLOGY_EVDO_0)
                  || (mServiceState.getRadioTechnology() == ServiceState.RADIO_TECHNOLOGY_EVDO_A)) {
            // Use Evdo icon
            evdoIconList = this.sSignalImages_evdo;

            int evdoEcio = mSignalStrength.getEvdoEcio();
            int evdoSnr = mSignalStrength.getEvdoSnr();
            int levelEvdoEcio = 0;
            int levelEvdoSnr = 0;

            // Ec/Io are in dB*10
            if (evdoEcio >= -650) levelEvdoEcio = 4;
            else if (evdoEcio >= -750) levelEvdoEcio = 3;
            else if (evdoEcio >= -900) levelEvdoEcio = 2;
            else if (evdoEcio >= -1050) levelEvdoEcio = 1;
            else levelEvdoEcio = 0;

            if (evdoSnr > 7) levelEvdoSnr = 4;
            else if (evdoSnr > 5) levelEvdoSnr = 3;
            else if (evdoSnr > 3) levelEvdoSnr = 2;
            else if (evdoSnr > 1) levelEvdoSnr = 1;
            else levelEvdoSnr = 0;

            evdoIconLevel = (levelEvdoEcio < levelEvdoSnr) ? levelEvdoEcio : levelEvdoSnr;

            mPhoneEvdoData.iconId = evdoIconList[evdoIconLevel];
            mService.updateIcon(mPhoneEvdoIcon, mPhoneEvdoData, null);
            mService.setIconVisibility(mPhoneEvdoIcon,true);
        } else {
            mService.setIconVisibility(mPhoneEvdoIcon,false);
        }

        mPhoneData.iconId = iconList[iconLevel];
        mService.updateIcon(mPhoneIcon, mPhoneData, null);
    }

    private final void updateDataNetType() {
        int net = mPhone.getNetworkType();

        switch (net) {
        case TelephonyManager.NETWORK_TYPE_EDGE:
            mDataIconList = sDataNetType_e;
            break;
        case TelephonyManager.NETWORK_TYPE_UMTS:
            mDataIconList = sDataNetType_3g;
            break;
        case TelephonyManager.NETWORK_TYPE_CDMA:
            // display 1xRTT for IS95A/B
            mDataIconList = this.sDataNetType_1xrtt;
            break;
        case TelephonyManager.NETWORK_TYPE_1xRTT:
            mDataIconList = this.sDataNetType_1xrtt;
            break;
        case TelephonyManager.NETWORK_TYPE_EVDO_0: //fall through
        case TelephonyManager.NETWORK_TYPE_EVDO_A:
            mDataIconList = sDataNetType_evdo;
            break;
        default:
            mDataIconList = sDataNetType_g;
        break;
        }
    }

    private final void updateDataIcon() {
        int iconId;
        boolean visible = true;

        if (!isCdma()) {
            // GSM case, we have to check also the sim state
            if (mSimState == IccCard.State.READY || mSimState == IccCard.State.UNKNOWN) {
                if (hasService() && mDataState == TelephonyManager.DATA_CONNECTED) {
                    switch (mDataActivity) {
                        case TelephonyManager.DATA_ACTIVITY_IN:
                            iconId = mDataIconList[1];
                            break;
                        case TelephonyManager.DATA_ACTIVITY_OUT:
                            iconId = mDataIconList[2];
                            break;
                        case TelephonyManager.DATA_ACTIVITY_INOUT:
                            iconId = mDataIconList[3];
                            break;
                        default:
                            iconId = mDataIconList[0];
                            break;
                    }
                    mDataData.iconId = iconId;
                    mService.updateIcon(mDataIcon, mDataData, null);
                } else {
                    visible = false;
                }
            } else {
                mDataData.iconId = com.android.internal.R.drawable.stat_sys_no_sim;
                mService.updateIcon(mDataIcon, mDataData, null);
            }
        } else {
            // CDMA case, mDataActivity can be also DATA_ACTIVITY_DORMANT
            if (hasService() && mDataState == TelephonyManager.DATA_CONNECTED) {
                switch (mDataActivity) {
                    case TelephonyManager.DATA_ACTIVITY_IN:
                        iconId = mDataIconList[1];
                        break;
                    case TelephonyManager.DATA_ACTIVITY_OUT:
                        iconId = mDataIconList[2];
                        break;
                    case TelephonyManager.DATA_ACTIVITY_INOUT:
                        iconId = mDataIconList[3];
                        break;
                    case TelephonyManager.DATA_ACTIVITY_DORMANT:
                        iconId = mDataIconList[4];
                        break;
                    default:
                        iconId = mDataIconList[0];
                        break;
                }
                mDataData.iconId = iconId;
                mService.updateIcon(mDataIcon, mDataData, null);
            } else {
                visible = false;
            }
        }

        long ident = Binder.clearCallingIdentity();
        try {
            mBatteryStats.notePhoneDataConnectionState(mPhone.getNetworkType(), visible);
        } catch (RemoteException e) {
        } finally {
            Binder.restoreCallingIdentity(ident);
        }

        if (mDataIconVisible != visible) {
            mService.setIconVisibility(mDataIcon, visible);
            mDataIconVisible = visible;
        }
    }

    private final void updateVolume() {
        AudioManager audioManager = (AudioManager) mContext.getSystemService(Context.AUDIO_SERVICE);
        final int ringerMode = audioManager.getRingerMode();
        final boolean visible = ringerMode == AudioManager.RINGER_MODE_SILENT ||
                ringerMode == AudioManager.RINGER_MODE_VIBRATE;
        final int iconId = audioManager.shouldVibrate(AudioManager.VIBRATE_TYPE_RINGER)
                ? com.android.internal.R.drawable.stat_sys_ringer_vibrate
                : com.android.internal.R.drawable.stat_sys_ringer_silent;

        if (visible) {
            mVolumeData.iconId = iconId;
            mService.updateIcon(mVolumeIcon, mVolumeData, null);
        }
        if (visible != mVolumeVisible) {
            mService.setIconVisibility(mVolumeIcon, visible);
            mVolumeVisible = visible;
        }
    }

    private final void updateBluetooth(Intent intent) {
        int iconId = com.android.internal.R.drawable.stat_sys_data_bluetooth;

        String action = intent.getAction();
        if (action.equals(BluetoothIntent.BLUETOOTH_STATE_CHANGED_ACTION)) {
            int state = intent.getIntExtra(BluetoothIntent.BLUETOOTH_STATE,
                                           BluetoothError.ERROR);
            mBluetoothEnabled = state == BluetoothDevice.BLUETOOTH_STATE_ON;
        } else if (action.equals(BluetoothIntent.HEADSET_STATE_CHANGED_ACTION)) {
            mBluetoothHeadsetState = intent.getIntExtra(BluetoothIntent.HEADSET_STATE,
                    BluetoothHeadset.STATE_ERROR);
        } else if (action.equals(BluetoothA2dp.SINK_STATE_CHANGED_ACTION)) {
            mBluetoothA2dpState = intent.getIntExtra(BluetoothA2dp.SINK_STATE,
                    BluetoothA2dp.STATE_DISCONNECTED);
        } else {
            return;
        }

        if (mBluetoothHeadsetState == BluetoothHeadset.STATE_CONNECTED ||
                mBluetoothA2dpState == BluetoothA2dp.STATE_CONNECTED ||
                mBluetoothA2dpState == BluetoothA2dp.STATE_PLAYING) {
            iconId = com.android.internal.R.drawable.stat_sys_data_bluetooth_connected;
        }

        mBluetoothData.iconId = iconId;
        mService.updateIcon(mBluetoothIcon, mBluetoothData, null);
        mService.setIconVisibility(mBluetoothIcon, mBluetoothEnabled);
    }

    private final void updateWifi(Intent intent) {
        final String action = intent.getAction();
        if (action.equals(WifiManager.WIFI_STATE_CHANGED_ACTION)) {

            final boolean enabled = intent.getIntExtra(WifiManager.EXTRA_WIFI_STATE,
                    WifiManager.WIFI_STATE_UNKNOWN) == WifiManager.WIFI_STATE_ENABLED;

            if (!enabled) {
                // If disabled, hide the icon. (We show icon when connected.)
                mService.setIconVisibility(mWifiIcon, false);
            }

        } else if (action.equals(WifiManager.SUPPLICANT_CONNECTION_CHANGE_ACTION)) {
            final boolean enabled = intent.getBooleanExtra(WifiManager.EXTRA_SUPPLICANT_CONNECTED,
                                                           false);
            if (!enabled) {
                mService.setIconVisibility(mWifiIcon, false);
            }
        } else if (action.equals(WifiManager.NETWORK_STATE_CHANGED_ACTION)) {

            final NetworkInfo networkInfo = (NetworkInfo)
                    intent.getParcelableExtra(WifiManager.EXTRA_NETWORK_INFO);

            int iconId;
            if (networkInfo != null && networkInfo.isConnected()) {
                mIsWifiConnected = true;
                if (mLastWifiSignalLevel == -1) {
                    iconId = sWifiSignalImages[0];
                } else {
                    iconId = sWifiSignalImages[mLastWifiSignalLevel];
                }

                // Show the icon since wi-fi is connected
                mService.setIconVisibility(mWifiIcon, true);

            } else {
                mLastWifiSignalLevel = -1;
                mIsWifiConnected = false;
                iconId = sWifiSignalImages[0];

                // Hide the icon since we're not connected
                mService.setIconVisibility(mWifiIcon, false);
            }

            mWifiData.iconId = iconId;
            mService.updateIcon(mWifiIcon, mWifiData, null);
        } else if (action.equals(WifiManager.RSSI_CHANGED_ACTION)) {
            final int newRssi = intent.getIntExtra(WifiManager.EXTRA_NEW_RSSI, -200);
            int newSignalLevel = WifiManager.calculateSignalLevel(newRssi,
                                                                  sWifiSignalImages.length);
            if (newSignalLevel != mLastWifiSignalLevel) {
                mLastWifiSignalLevel = newSignalLevel;
                if (mIsWifiConnected) {
                    mWifiData.iconId = sWifiSignalImages[newSignalLevel];
                } else {
                    mWifiData.iconId = sWifiTemporarilyNotConnectedImage;
                }
                mService.updateIcon(mWifiIcon, mWifiData, null);
            }
        }
    }

    private final void updateGps(Intent intent) {
        final String action = intent.getAction();
        final boolean enabled = intent.getBooleanExtra(GpsLocationProvider.EXTRA_ENABLED, false);

        if (action.equals(GpsLocationProvider.GPS_FIX_CHANGE_ACTION) && enabled) {
            // GPS is getting fixes
            mService.updateIcon(mGpsIcon, mGpsFixIconData, null);
            mService.setIconVisibility(mGpsIcon, true);
        } else if (action.equals(GpsLocationProvider.GPS_ENABLED_CHANGE_ACTION) && !enabled) {
            // GPS is off
            mService.setIconVisibility(mGpsIcon, false);
        } else {
            // GPS is on, but not receiving fixes
            mService.updateIcon(mGpsIcon, mGpsEnabledIconData, null);
            mService.setIconVisibility(mGpsIcon, true);
        }
    }

    private final void updateTTY(Intent intent) {
        final String action = intent.getAction();
        final boolean enabled = intent.getBooleanExtra(TtyIntent.TTY_ENABLED, false);

        Log.i(TAG, "updateTTY: enabled: " + enabled);

        if (enabled) {
            // TTY is on
            Log.i(TAG, "updateTTY: set TTY on");
            mService.updateIcon(mTTYModeIcon, mTTYModeEnableIconData, null);
            mService.setIconVisibility(mTTYModeIcon, true);
        } else {
            // TTY is off
            Log.i(TAG, "updateTTY: set TTY off");
            mService.setIconVisibility(mTTYModeIcon, false);
        }
    }

    private final void updateCdmaRoamingIcon() {
        if (!hasService()) {
            mService.setIconVisibility(mCdmaRoamingIndicatorIcon, false);
            return;
        }

        if (!isCdma()) {
            mService.setIconVisibility(mCdmaRoamingIndicatorIcon, false);
            return;
        }

        int[] iconList = sRoamingIndicatorImages_cdma;
        int iconIndex = mPhone.getCdmaEriIconIndex();
        int iconMode = mPhone.getCdmaEriIconMode();

        if (iconIndex == -1) {
            Log.e(TAG, "getCdmaEriIconIndex returned null, skipping ERI icon update");
            return;
        }

        if (iconMode == -1) {
            Log.e(TAG, "getCdmeEriIconMode returned null, skipping ERI icon update");
            return;
        }

        if (iconIndex == EriInfo.ROAMING_INDICATOR_OFF) {
            Log.d(TAG, "Cdma ROAMING_INDICATOR_OFF, removing ERI icon");
            mService.setIconVisibility(mCdmaRoamingIndicatorIcon, false);
            return;
        }

        switch (iconMode) {
            case EriInfo.ROAMING_ICON_MODE_NORMAL:
                mCdmaRoamingIndicatorIconData.iconId = iconList[iconIndex];
                mService.updateIcon(mCdmaRoamingIndicatorIcon, mCdmaRoamingIndicatorIconData, null);
                mService.setIconVisibility(mCdmaRoamingIndicatorIcon, true);
                break;
            case EriInfo.ROAMING_ICON_MODE_FLASH:
                mCdmaRoamingIndicatorIconData.iconId =
                        com.android.internal.R.drawable.stat_sys_roaming_cdma_flash;
                mService.updateIcon(mCdmaRoamingIndicatorIcon, mCdmaRoamingIndicatorIconData, null);
                mService.setIconVisibility(mCdmaRoamingIndicatorIcon, true);
                break;

        }
        mService.updateIcon(mPhoneIcon, mPhoneData, null);
    }


    private class StatusBarHandler extends Handler {
        @Override
        public void handleMessage(Message msg) {
            switch (msg.what) {
            case EVENT_BATTERY_CLOSE:
                if (msg.arg1 == mBatteryViewSequence) {
                    closeLastBatteryView();
                }
                break;
            }
        }
    }
}<|MERGE_RESOLUTION|>--- conflicted
+++ resolved
@@ -76,11 +76,7 @@
     private static StatusBarPolicy sInstance;
 
     // message codes for the handler
-    private static final int EVENT_DATA_CONN_STATE_CHANGED = 2;
-    private static final int EVENT_DATA_ACTIVITY = 3;
     private static final int EVENT_BATTERY_CLOSE = 4;
-
-    private static final int BATTERY_LEVEL_CLOSE_WARNING = 20;
 
     private final Context mContext;
     private final StatusBarService mService;
@@ -96,14 +92,13 @@
     private IBinder mBatteryIcon;
     private IconData mBatteryData;
     private boolean mBatteryFirst = true;
-    private int mBatteryPlugged;
+    private boolean mBatteryPlugged;
     private int mBatteryLevel;
     private AlertDialog mLowBatteryDialog;
     private TextView mBatteryLevelTextView;
     private View mBatteryView;
     private int mBatteryViewSequence;
     private boolean mBatteryShowLowOnEndCall = false;
-    private boolean mSentLowBatteryBroadcast = false;
     private static final boolean SHOW_LOW_BATTERY_WARNING = true;
 
     // phone
@@ -358,6 +353,9 @@
             else if (action.equals(Intent.ACTION_TIME_CHANGED)) {
                 updateClock();
             }
+            else if (action.equals(Intent.ACTION_BATTERY_CHANGED)) {
+                updateBattery(intent);
+            }
             else if (action.equals(Intent.ACTION_CONFIGURATION_CHANGED)) {
                 updateClock();
             }
@@ -372,11 +370,11 @@
             else if (action.equals(Intent.ACTION_SYNC_STATE_CHANGED)) {
                 updateSyncState(intent);
             }
-            else if (action.equals(Intent.ACTION_BATTERY_CHANGED)) {
-                updateBattery(intent);
-            }
             else if (action.equals(Intent.ACTION_BATTERY_LOW)) {
                 onBatteryLow(intent);
+            }
+            else if (action.equals(Intent.ACTION_BATTERY_OKAY)) {
+                onBatteryOkay(intent);
             }
             else if (action.equals(BluetoothIntent.BLUETOOTH_STATE_CHANGED_ACTION) ||
                     action.equals(BluetoothIntent.HEADSET_STATE_CHANGED_ACTION) ||
@@ -520,6 +518,7 @@
         filter.addAction(Intent.ACTION_CONFIGURATION_CHANGED);
         filter.addAction(Intent.ACTION_BATTERY_CHANGED);
         filter.addAction(Intent.ACTION_BATTERY_LOW);
+        filter.addAction(Intent.ACTION_BATTERY_OKAY);
         filter.addAction(Intent.ACTION_TIMEZONE_CHANGED);
         filter.addAction(Intent.ACTION_ALARM_CHANGED);
         filter.addAction(Intent.ACTION_SYNC_STATE_CHANGED);
@@ -568,7 +567,7 @@
         mBatteryData.iconLevel = intent.getIntExtra("level", 0);
         mService.updateIcon(mBatteryIcon, mBatteryData, null);
 
-        int plugged = intent.getIntExtra("plugged", 0);
+        boolean plugged = intent.getIntExtra("plugged", 0) != 0;
         int level = intent.getIntExtra("level", -1);
         if (false) {
             Log.d(TAG, "updateBattery level=" + level
@@ -578,13 +577,7 @@
                     + " mBatteryFirst=" + mBatteryFirst);
         }
 
-<<<<<<< HEAD
         boolean oldPlugged = mBatteryPlugged;
-=======
-        int oldPlugged = mBatteryPlugged;
-        int oldThreshold = mBatteryThreshold;
-        pickNextBatteryLevel(level);
->>>>>>> 1dac277f
 
         mBatteryPlugged = plugged;
         mBatteryLevel = level;
@@ -608,30 +601,6 @@
         if (false) {
             Log.d(TAG, "plugged=" + plugged + " oldPlugged=" + oldPlugged + " level=" + level);
         }
-<<<<<<< HEAD
-=======
-        if (plugged == 0
-                && ((oldPlugged != 0 && level < mBatteryThresholds[BATTERY_THRESHOLD_WARNING])
-                    || (mBatteryThreshold > oldThreshold
-                        && mBatteryThreshold > BATTERY_THRESHOLD_WARNING))) {
-            // Broadcast the low battery warning
-            mSentLowBatteryBroadcast = true;
-            mContext.sendBroadcast(new Intent(Intent.ACTION_BATTERY_LOW));
-
-            if (SHOW_LOW_BATTERY_WARNING) {
-                if (false) {
-                    Log.d(TAG, "mPhoneState=" + mPhoneState
-                            + " mLowBatteryDialog=" + mLowBatteryDialog
-                            + " mBatteryShowLowOnEndCall=" + mBatteryShowLowOnEndCall);
-                }
->>>>>>> 1dac277f
-
-        if (mLowBatteryDialog != null
-            && mBatteryLevel >= BATTERY_LEVEL_CLOSE_WARNING
-            && SHOW_LOW_BATTERY_WARNING) {
-            mLowBatteryDialog.dismiss();
-            mBatteryShowLowOnEndCall = false;
-        }
     }
 
     private void onBatteryLow(Intent intent) {
@@ -641,25 +610,20 @@
                       + " mLowBatteryDialog=" + mLowBatteryDialog
                       + " mBatteryShowLowOnEndCall=" + mBatteryShowLowOnEndCall);
             }
-<<<<<<< HEAD
 
             if (mPhoneState == TelephonyManager.CALL_STATE_IDLE) {
                 showLowBatteryWarning();
             } else {
                 mBatteryShowLowOnEndCall = true;
-=======
-        } else if (mBatteryThreshold < BATTERY_THRESHOLD_WARNING) {
-            if (mSentLowBatteryBroadcast == true) {
-                mSentLowBatteryBroadcast = false;
-                mContext.sendBroadcast(new Intent(Intent.ACTION_BATTERY_OKAY));
-            }
-            if (SHOW_LOW_BATTERY_WARNING) {
-                if (mLowBatteryDialog != null) {
-                    mLowBatteryDialog.dismiss();
-                    mBatteryShowLowOnEndCall = false;
-                }
->>>>>>> 1dac277f
-            }
+            }
+        }
+    }
+
+    private void onBatteryOkay(Intent intent) {
+        if (mLowBatteryDialog != null
+                && SHOW_LOW_BATTERY_WARNING) {
+            mLowBatteryDialog.dismiss();
+            mBatteryShowLowOnEndCall = false;
         }
     }
 
@@ -779,7 +743,7 @@
         }
         if (mPhoneState == TelephonyManager.CALL_STATE_IDLE) {
             if (mBatteryShowLowOnEndCall) {
-                if (mBatteryPlugged == 0) {
+                if (!mBatteryPlugged) {
                     showLowBatteryWarning();
                 }
                 mBatteryShowLowOnEndCall = false;
